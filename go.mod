--- conflicted
+++ resolved
@@ -3,13 +3,8 @@
 go 1.22
 
 require (
-<<<<<<< HEAD
-	github.com/stretchr/testify v1.8.4
-	golang.org/x/sys v0.0.0-20220715151400-c0bba94af5f8
-=======
 	github.com/stretchr/testify v1.9.0
 	golang.org/x/sys v0.21.0
->>>>>>> b08c01b2
 	gopkg.in/ini.v1 v1.67.0
 )
 
